#!/usr/bin/env python3

# dhcpy6d - DHCPv6 server
# Copyright (C) 2012-2020 Henri Wahl <h.wahl@ifw-dresden.de>
#
# This program is free software; you can redistribute it and/or modify
# it under the terms of the GNU General Public License as published by
# the Free Software Foundation; either version 2 of the License, or
# (at your option) any later version.
#
# This program is distributed in the hope that it will be useful,
# but WITHOUT ANY WARRANTY; without even the implied warranty of
# MERCHANTABILITY or FITNESS FOR A PARTICULAR PURPOSE.  See the
# GNU General Public License for more details.
#
# You should have received a copy of the GNU General Public License
# along with this program; if not, write to the
#
# Free Software Foundation
# 51 Franklin Street, Fifth Floor
# Boston, MA 02110-1301
# USA

import os
import os.path
from setuptools import setup, find_packages
import shutil

# workaround to get dhcpy6d-startscript created
try:
    if not os.path.exists('sbin'):
        os.mkdir('sbin')
    shutil.copyfile('main.py', 'sbin/dhcpy6d')
    os.chmod('sbin/dhcpy6d', 0o554)
except:
    print('could not copy main.py to sbin/dhcpy6d')

classifiers = [
    'Intended Audience :: System Administrators',
    'Development Status :: 5 - Production/Stable',
    'License :: OSI Approved :: GNU General Public License (GPL)',
    'Operating System :: POSIX :: Linux',
    'Operating System :: POSIX',
    'Natural Language :: English',
    'Programming Language :: Python',
    'Topic :: System :: Networking'
]

data_files = [('/var/lib/dhcpy6d', ['var/lib/volatile.sqlite']),
              ('/var/log', ['var/log/dhcpy6d.log']),
              ('/usr/share/doc/dhcpy6d', ['doc/clients-example.conf',
                                                 'doc/config.sql',
                                                 'doc/dhcpy6d-example.conf',
                                                 'doc/dhcpy6d-minimal.conf',
                                                 'doc/LICENSE',
                                                 'doc/volatile.sql',
                                                 'doc/volatile.postgresql']),
              ('/usr/share/man/man5', ['man/man5/dhcpy6d.conf.5',
                                              'man/man5/dhcpy6d-clients.conf.5']),
              ('/usr/share/man/man8', ['man/man8/dhcpy6d.8']),
              ('/etc', ['etc/dhcpy6d.conf']),
              ('/usr/sbin', ['sbin/dhcpy6d']),
              ]

setup(name='dhcpy6d',
<<<<<<< HEAD
      version='1.0.1',
=======
      version='1.0.3',
>>>>>>> 34b79838
      license='GNU GPL v2',
      description='DHCPv6 server daemon',
      long_description='Dhcpy6d delivers IPv6 addresses for DHCPv6 clients, which can be identified by DUID, hostname or MAC address as in the good old IPv4 days. It allows easy dualstack transition, addresses may be generated randomly, by range, by DNS, by arbitrary ID or MAC address. Clients can get more than one address, leases and client configuration can be stored in databases and DNS can be updated dynamically.',
      author='Henri Wahl',
      author_email='h.wahl@ifw-dresden.de',
      url='https://dhcpy6d.ifw-dresden.de/',
      download_url='https://dhcpy6d.ifw-dresden.de/download',
      requires=['distro', 'dnspython'],
      packages=find_packages(),
      classifiers=classifiers,
      data_files=data_files
      )<|MERGE_RESOLUTION|>--- conflicted
+++ resolved
@@ -63,11 +63,7 @@
               ]
 
 setup(name='dhcpy6d',
-<<<<<<< HEAD
-      version='1.0.1',
-=======
       version='1.0.3',
->>>>>>> 34b79838
       license='GNU GPL v2',
       description='DHCPv6 server daemon',
       long_description='Dhcpy6d delivers IPv6 addresses for DHCPv6 clients, which can be identified by DUID, hostname or MAC address as in the good old IPv4 days. It allows easy dualstack transition, addresses may be generated randomly, by range, by DNS, by arbitrary ID or MAC address. Clients can get more than one address, leases and client configuration can be stored in databases and DNS can be updated dynamically.',
