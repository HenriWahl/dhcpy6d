--- conflicted
+++ resolved
@@ -157,7 +157,40 @@
 .BR identification_mode\ =\ match_all\ |\ match_some
 If more than one identification attribute has been set, identification_mode can be one of "match_all" or "match_some". The first means that all attributes have to match to identify a client and the latter is more tolerant.
 
-<<<<<<< HEAD
+.TP
+.BR dns_update\ =\ yes\ |\ no
+Dynamically update DNS. This works at the moment only with Bind DNS, but might be extended to others, maybe via call of an external command.
+
+.TP
+.BR dns_update_nameserver\ =\ <namserver-address>
+.TP
+.BR dns_rndc_key\ =\ rndc-key
+.TP
+.BR dns_rndc_secret\ =\ <secretkeylikeinrndc.conf==>
+When connecting to a Bind DNS server its address and the necessary RNDC data must be set.
+
+.TP
+.BR dns_ignore_client\ =\ yes\ |\ no
+Clients may request that they update the DNS record theirself. If their wishes shall be ignored this option has to be true.
+
+.TP
+.BR dns_use_client_hostname\ =\ yes\ |\ no
+The client hostname either comes from configuration of dhcpy6d or in the client request.
+
+.TP
+.BR preferred_lifetime\ =\ 43200
+.TP
+.BR valid_lifetime\ =\ 64800
+.TP
+.BR t1\ =\ 21600
+.TP
+.BR t2\ =\ 32400
+Preferred lifetime, valid lifetime, T1 and T2 in seconds are configured with the corresponding options.
+
+.TP
+.BR information_refresh_time\ =\ 7200
+The lifetime of information given to clients as response to an information-request message.
+
 .SH ADDRESS DEFINITIONS IN SEVERAL [address_<address_name>] SECTIONS
 
 .RB The " <address_name> " part\ of\ an " [address_<address_name>] " section\ is\ an\ arbitrarily\ choosen\ identifier\ like\ "clients"\ or\ "invalid_clients".
@@ -178,43 +211,6 @@
 .TP
 .BR pattern\ =\ 2001:db8::$mac$|$id$|$range$|$random$
 Patterns allow to design the addresses according to their category.
-
-
-=======
-.TP 
-.BR dns_update\ =\ yes\ |\ no
-Dynamically update DNS. This works at the moment only with Bind DNS, but might be extended to others, maybe via call of an external command.
-
-.TP
-.BR dns_update_nameserver\ =\ <namserver-address>
-.TP
-.BR dns_rndc_key\ =\ rndc-key
-.TP
-.BR dns_rndc_secret\ =\ <secretkeylikeinrndc.conf==>
-When connecting to a Bind DNS server its address and the necessary RNDC data must be set.
-
-.TP
-.BR dns_ignore_client\ =\ yes\ |\ no
-Clients may request that they update the DNS record theirself. If their wishes shall be ignored this option has to be true.
-
-.TP
-.BR dns_use_client_hostname\ =\ yes\ |\ no
-The client hostname either comes from configuration of dhcpy6d or in the client request.
-
-.TP
-.BR preferred_lifetime\ =\ 43200
-.TP
-.BR valid_lifetime\ =\ 64800
-.TP
-.BR t1\ =\ 21600
-.TP
-.BR t2\ =\ 32400
-Preferred lifetime, valid lifetime, T1 and T2 in seconds are configured with the corresponding options.
-
-.TP
-.BR information_refresh_time\ =\ 7200
-The lifetime of information given to clients as response to an information-request message.
->>>>>>> 7c44892d
 
 .SH "EXAMPLES"
 To be written.
