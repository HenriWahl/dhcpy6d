%{?!dhcpy6d_uid:   %define dhcpy6d_uid   dhcpy6d}
%{?!dhcpy6d_gid:   %define dhcpy6d_gid   %dhcpy6d_uid}

%{!?python3_sitelib: %global python3_sitelib %(%{__python3} -c "from distutils.sysconfig import get_python_lib; print(get_python_lib())")}

Name:              dhcpy6d
<<<<<<< HEAD
Version:           1.0.1
=======
Version:           1.0.3
>>>>>>> 34b79838
Release:           1%{?dist}
Summary:           DHCPv6 server daemon

%if 0%{?suse_version}
Group:             Productivity/Networking/Boot/Servers
%else
Group:             System Environment/Daemons
%endif

License:           GPLv2
URL:               https://dhcpy6d.ifw-dresden.de/
Source0:           https://%{name}.ifw-dresden.de/files/stable/%{name}-%{version}.tar.gz
# in order to build from tarball
# tar -zxvf dhcpy6d-%%{version}.tar.gz -C ~/ dhcpy6d-%%{version}/redhat/init.d/dhcpy6d --strip-components=4&& rpmbuild -ta dhcpy6d-%%{version}.tar.gz&& rm -f ~/dhcpy6d
Source1:           %{name}

BuildRoot:         %(mktemp -ud %{_tmppath}/%{name}-%{version}-%{release}-XXXXXX)
BuildArch: noarch

BuildRequires: python3
BuildRequires: python3-setuptools
BuildRequires: python3-devel
Requires: python3

BuildRequires: systemd
Requires: systemd

%if 0%{?suse_version}
Requires: python3-mysql
Requires: python3-dnspython
%else
Requires: python3-distro
Requires: python3-dns
Requires: python3-PyMySQL
%endif

Requires: coreutils
Requires: filesystem
Requires(pre): /usr/sbin/useradd, /usr/sbin/groupadd
Requires(post): coreutils, filesystem, systemd

Requires(preun): coreutils, /usr/sbin/userdel, /usr/sbin/groupdel
Requires: logrotate

%description
Dhcpy6d delivers IPv6 addresses for DHCPv6 clients, which can be identified by DUID, hostname or MAC address as in the good old IPv4 days. It allows easy dualstack transition, addresses may be generated randomly, by range, by DNS, by arbitrary ID or MAC address. Clients can get more than one address, leases and client configuration can be stored in databases and DNS can be updated dynamically.

%prep
%setup -q

%build
%py3_build
#CFLAGS="%{optflags}" %{__python3} setup.py build


%install
%{__python3} setup.py install --skip-build --prefix=%{_prefix} --install-scripts=%{_sbindir} --root=%{buildroot}
install -p -D -m 644 %{S:1} %{buildroot}%{_unitdir}/%{name}.service
install -p -D -m 644 etc/logrotate.d/%{name} %{buildroot}%{_sysconfdir}/logrotate.d/%{name}
/bin/chmod 0550 %{buildroot}%{_sbindir}/%{name}

%pre
# enable that only for non-root user!
%if "%{dhcpy6d_uid}" != "root"
/usr/sbin/groupadd -f -r %{dhcpy6d_gid} > /dev/null 2>&1 || :
/usr/sbin/useradd -r -s /sbin/nologin -d /var/lib/%{name} -M \
                  -g %{dhcpy6d_gid} %{dhcpy6d_uid} > /dev/null 2>&1 || :
%endif

%post
file=/var/log/%{name}.log
if [ ! -f ${file} ]
    then
    /bin/touch ${file}
fi
/bin/chown %{dhcpy6d_uid}:%{dhcpy6d_gid} ${file}
/bin/chmod 0640 ${file}

%preun
if [ "$1" = "0" ]; then
    /bin/systemctl %{name}.service stop > /dev/null 2>&1 || :
    /bin/rm -f /var/lib/%{name}/pid > /dev/null 2>&1 || :
    %{?stop_on_removal:
    %{stop_on_removal %{name}}
    }
    %{!?stop_on_removal:
    # undefined
    /bin/systemctl disable %{name}.service
    }
    # enable that only for non-root user!
    %if "%{dhcpy6d_uid}" != "root"
    /usr/sbin/userdel %{dhcpy6d_uid}
    if [ ! `grep %{dhcpy6d_gid} /etc/group` = "" ]; then
        /usr/sbin/groupdel %{dhcpy6d_uid}
    fi
    %endif
fi

%postun
if [ $1 -ge 1 ]; then
    %{?restart_on_update:
    %{restart_on_update %{name}}
    }
    %{!?restart_on_update:
    # undefined
    /bin/systemctl start %{name}.service > /dev/null 2>&1 || :
    }
fi


%files
%doc 
%{_defaultdocdir}/*
%{_mandir}/man?/*
%{_sbindir}/%{name}
%{python3_sitelib}/*dhcpy6*
%config(noreplace) %{_sysconfdir}/logrotate.d/%{name}
%config(noreplace) %{_sysconfdir}/%{name}.conf
%exclude %{_localstatedir}/log/%{name}.log
%{_unitdir}/%{name}.service
%dir %attr(0775,%{dhcpy6d_uid},%{dhcpy6d_gid}) %{_localstatedir}/lib/%{name}
%config(noreplace) %attr(0644,%{dhcpy6d_uid},%{dhcpy6d_gid}) %{_localstatedir}/lib/%{name}/volatile.sqlite

%changelog
* Fri Jul 24 2020 Henri Wahl <h.wahl@ifw-dresden.de> - 1.0.1-1
- New upstream release

* Fri Apr 03 2020 Henri Wahl <h.wahl@ifw-dresden.de> - 1.0-1
- New upstream release

* Mon Apr 30 2018 Henri Wahl <h.wahl@ifw-dresden.de> - 0.7-1
- New upstream release

* Fri Sep 15 2017 Henri Wahl <h.wahl@ifw-dresden.de> - 0.6-1
- New upstream release

* Mon May 29 2017 Henri Wahl <h.wahl@ifw-dresden.de> - 0.5-1
- New upstream release

* Sat Dec 26 2015 Henri Wahl <h.wahl@ifw-dresden.de> - 0.4.3-1
- New upstream release

* Tue Aug 18 2015 Henri Wahl <h.wahl@ifw-dresden.de> - 0.4.2-1
- New upstream release

* Tue Mar 17 2015 Henri Wahl <h.wahl@ifw-dresden.de> - 0.4.1-1
- New upstream release

* Tue Oct 21 2014 Henri Wahl <h.wahl@ifw-dresden.de> - 0.4-1
- New upstream release

* Sun Jun 09 2013 Marcin Dulak <Marcin.Dulak@gmail.com> - 0.2-1
- RHEL and openSUSE versions based on Christopher Meng's spec

* Tue Jun 04 2013 Christopher Meng <rpm@cicku.me> - 0.2-1
- New upstream release.

* Thu May 09 2013 Christopher Meng <rpm@cicku.me> - 0.1.3-1
- Initial Package.<|MERGE_RESOLUTION|>--- conflicted
+++ resolved
@@ -4,11 +4,7 @@
 %{!?python3_sitelib: %global python3_sitelib %(%{__python3} -c "from distutils.sysconfig import get_python_lib; print(get_python_lib())")}
 
 Name:              dhcpy6d
-<<<<<<< HEAD
-Version:           1.0.1
-=======
 Version:           1.0.3
->>>>>>> 34b79838
 Release:           1%{?dist}
 Summary:           DHCPv6 server daemon
 
